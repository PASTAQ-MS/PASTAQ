--- conflicted
+++ resolved
@@ -2,19 +2,15 @@
 #include <regex>
 #include <sstream>
 #include <cctype>
-<<<<<<< HEAD
 #include <numeric>
 #include <chrono> // For timing
-=======
 #include <fstream>
 #include <iostream>
->>>>>>> a0be9bd1
 
 #include "utils/base64.hpp"
 #include "utils/compression.hpp"
 #include "xml_reader.hpp"
 
-<<<<<<< HEAD
 #include "mzParser.h"
 
 #include "MSToolkitTypes.h"
@@ -451,9 +447,7 @@
 //     return raw_data;
 // }
 
-=======
 bool triggerPeakLog{true};
->>>>>>> a0be9bd1
 
 RawData::Scan parse_mzxml_scan(std::istream &stream,
                                std::optional<XmlReader::Tag> &tag,
