--- conflicted
+++ resolved
@@ -1,10 +1,6 @@
 cmake_minimum_required(VERSION 3.14)
 
-<<<<<<< HEAD
-project(pastaq VERSION "0.11.2")
-=======
 project(pastaq VERSION "0.11.3")
->>>>>>> a0be9bd1
 
 # Set project properties.
 set(CMAKE_CXX_STANDARD 17)
