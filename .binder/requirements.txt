--- conflicted
+++ resolved
@@ -1,9 +1,6 @@
-<<<<<<< HEAD
 cmake
 build
 wheel
-=======
 plotly
 pastaq
->>>>>>> a0be9bd1
 gdown