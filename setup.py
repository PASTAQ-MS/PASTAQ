"""
Custom build script for PASTAQ package.
Handles CMake-based C++ extension building.
"""
import os
import sys
import re
import platform
import subprocess
import multiprocessing
from pathlib import Path

from packaging.version import Version
from setuptools import setup, Extension
from setuptools.command.build_ext import build_ext
from setuptools import find_namespace_packages


class CMakeExtension(Extension):
    def __init__(self, name: str, sourcedir: str = "."):
        super().__init__(name, sources=[])
        self.sourcedir = os.path.abspath(sourcedir)


class CMakeBuild(build_ext):
    def initialize_options(self):
        super().initialize_options()
        self.debug = getattr(self, "debug", False)

    def finalize_options(self):
        super().finalize_options()
        env_debug = os.environ.get("PASTAQ_DEBUG")
        if env_debug is not None:
            self.debug = self.debug or (env_debug == "1")

    def run(self):
        try:
            out = subprocess.check_output(["cmake", "--version"], text=True)
        except OSError as e:
            raise RuntimeError("CMake is required to build PASTAQ C++ extension") from e

        m = re.search(r"version\s*([\d.]+)", out)
        if not m or Version(m.group(1)) < Version("3.14.0"):
            raise RuntimeError("CMake >= 3.14 is required")

        for ext in self.extensions:
            self.build_extension(ext)

    def build_extension(self, ext: CMakeExtension):
        extdir = os.path.abspath(os.path.dirname(self.get_ext_fullpath(ext.name)))
        cfg = "Debug" if self.debug else "Release"

        cmake_args = [
            f"-DCMAKE_LIBRARY_OUTPUT_DIRECTORY={extdir}",
            f"-DPYTHON_EXECUTABLE={sys.executable}",
            f"-DCMAKE_BUILD_TYPE={cfg}",
            "-DPASTAQ_ENABLE_TESTS=OFF",
            "-DEIGEN_BUILD_DOC=OFF",
            "-DEIGEN_BUILD_TESTING=OFF",
            "-DDOWNLOAD_CATCH=OFF",
        ]

        generator = os.environ.get("CMAKE_GENERATOR", "")
        # Handle multi-config generators
        if platform.system() != "Windows" and any(g in generator for g in ("Xcode", "Ninja Multi-Config")):
            cmake_args.append(f"-DCMAKE_LIBRARY_OUTPUT_DIRECTORY_{cfg.upper()}={extdir}")

        extra = os.environ.get("PASTAQ_CMAKE_ARGS", "")
        if extra:
            cmake_args.extend(extra.split())

        build_args = ["--config", cfg]
        if platform.system() == "Windows":
            cmake_args.append(f"-DCMAKE_LIBRARY_OUTPUT_DIRECTORY_{cfg.upper()}={extdir}")
            if sys.maxsize > 2**32:
                cmake_args.append("-A")
                cmake_args.append("x64")
            build_args.extend(["--", "/m"])
        else:
            jobs = os.environ.get("CMAKE_BUILD_PARALLEL_LEVEL") or str(max(1, multiprocessing.cpu_count() - 1))
            build_args.extend(["--", f"-j{jobs}"])

        # Portable VERSION_INFO define
        env = os.environ.copy()
        version = self.distribution.get_version()
        is_msvc = platform.system() == "Windows" and ("MSC" in sys.version or generator.startswith("Visual Studio"))
        define_flag = "/D" if is_msvc else "-D"
        for var in ("CXXFLAGS", "CFLAGS"):
            env[var] = (env.get(var, "") + f" {define_flag}VERSION_INFO=\\\"{version}\\\"").strip()

        build_temp = Path(self.build_temp)
        build_temp.mkdir(parents=True, exist_ok=True)

        print(f"[PASTAQ] Configuring CMake in {build_temp}")
        subprocess.check_call(["cmake", ext.sourcedir] + cmake_args, cwd=str(build_temp), env=env)

        print(f"[PASTAQ] Building extension to {extdir}")
        subprocess.check_call(["cmake", "--build", "."] + build_args, cwd=str(build_temp))


# Configure extension: dotted path ensures correct placement under the pastaq package
setup(
<<<<<<< HEAD
    name='pastaq',
    version='0.11.2',
    author='Alejandro Sanchez Brotons',
    author_email='a.sanchez.brotons@rug.nl',
    description='Pipelines And Systems for Threshold Avoiding Quantification (PASTAQ): Pre-processing tools for LC-MS/MS data',
    long_description=long_description,
    long_description_content_type="text/markdown",
    url="https://github.com/PASTAQ-MS/PASTAQ",
    packages=find_namespace_packages(where='src/python-bindings'),
    # packages=find_packages('src/python-bindings'),
    #packages = find_packages(),
    package_dir={'': 'src/python-bindings'},
    ext_modules=[CMakeExtension('pastaq/pastaq_cpp')],
    cmdclass=dict(build_ext=CMakeBuild),
    package_data={
        'pastaq': ['win64/timsdata.dll', 'linux64/libtimsdata.so'],
    },
    include_package_data=True,  # Ensures package_data is included
    install_requires=[
#        'numpy',
        'pandas',
        'seaborn',
        'matplotlib',
    ],
    zip_safe=False,
=======
    ext_modules=[CMakeExtension("pastaq.pastaq_cpp", sourcedir=".")],
    cmdclass={"build_ext": CMakeBuild},
>>>>>>> a0be9bd1
)<|MERGE_RESOLUTION|>--- conflicted
+++ resolved
@@ -100,34 +100,13 @@
 
 # Configure extension: dotted path ensures correct placement under the pastaq package
 setup(
-<<<<<<< HEAD
-    name='pastaq',
-    version='0.11.2',
-    author='Alejandro Sanchez Brotons',
-    author_email='a.sanchez.brotons@rug.nl',
-    description='Pipelines And Systems for Threshold Avoiding Quantification (PASTAQ): Pre-processing tools for LC-MS/MS data',
-    long_description=long_description,
-    long_description_content_type="text/markdown",
-    url="https://github.com/PASTAQ-MS/PASTAQ",
     packages=find_namespace_packages(where='src/python-bindings'),
-    # packages=find_packages('src/python-bindings'),
-    #packages = find_packages(),
     package_dir={'': 'src/python-bindings'},
-    ext_modules=[CMakeExtension('pastaq/pastaq_cpp')],
+    ext_modules=[CMakeExtension('pastaq/pastaq_cpp',, sourcedir=".")],
     cmdclass=dict(build_ext=CMakeBuild),
     package_data={
         'pastaq': ['win64/timsdata.dll', 'linux64/libtimsdata.so'],
     },
     include_package_data=True,  # Ensures package_data is included
-    install_requires=[
-#        'numpy',
-        'pandas',
-        'seaborn',
-        'matplotlib',
-    ],
     zip_safe=False,
-=======
-    ext_modules=[CMakeExtension("pastaq.pastaq_cpp", sourcedir=".")],
-    cmdclass={"build_ext": CMakeBuild},
->>>>>>> a0be9bd1
 )